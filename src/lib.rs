--- conflicted
+++ resolved
@@ -407,26 +407,16 @@
                 &self,
                 output: &mut BitVec<Msb0, u8>,
                 (endian, bit_size): (Endian, BitSize),
-<<<<<<< HEAD
             ) -> Result<(), DekuError> {
-                let output_is_le = endian.is_le();
-                let input = if output_is_le {
-                    self.to_le_bytes()
-                } else {
-                    self.to_be_bytes()
-=======
-            ) -> Result<BitVec<Msb0, u8>, DekuError> {
                 let input = match endian {
                     Endian::Little => self.to_le_bytes(),
                     Endian::Big => self.to_be_bytes(),
->>>>>>> f9e86418
                 };
 
                 let bit_size: usize = bit_size.into();
 
                 let input_bits = input.view_bits::<Msb0>();
 
-<<<<<<< HEAD
                 if bit_size > input_bits.len() {
                     return Err(DekuError::InvalidParam(format!(
                         "bit size {} is larger then input {}",
@@ -435,7 +425,7 @@
                     )));
                 }
 
-                if output_is_le {
+                if matches!(endian, Endian::Little) {
                     // Example read 10 bits u32 [0xAB, 0b11_000000]
                     // => [10101011, 00000011, 00000000, 00000000]
                     let mut remaining_bits = bit_size;
@@ -444,28 +434,6 @@
                             let bits = &chunk[chunk.len() - remaining_bits..];
                             for b in bits {
                                 output.push(*b);
-=======
-                    if matches!(endian, Endian::Little) {
-                        // Example read 10 bits u32 [0xAB, 0b11_000000]
-                        // => [10101011, 00000011, 00000000, 00000000]
-                        let mut res_bits = BitVec::<Msb0, u8>::with_capacity(bit_size);
-                        let mut remaining_bits = bit_size;
-                        for chunk in input_bits.chunks(8) {
-                            if chunk.len() > remaining_bits {
-                                let bits = &chunk[chunk.len() - remaining_bits..];
-                                for b in bits {
-                                    res_bits.push(*b);
-                                }
-                                // https://github.com/myrrlyn/bitvec/issues/62
-                                // res_bits.extend_from_slice(chunk[chunk.len() - remaining_bits..]);
-                                break;
-                            } else {
-                                for b in chunk {
-                                    res_bits.push(*b);
-                                }
-                                // https://github.com/myrrlyn/bitvec/issues/62
-                                // res_bits.extend_from_slice(chunk)
->>>>>>> f9e86418
                             }
                             // https://github.com/myrrlyn/bitvec/issues/62
                             // output.extend_from_slice(chunk[chunk.len() - remaining_bits..]);
@@ -495,22 +463,14 @@
 
         // Only have `endian`, return all input
         impl DekuWrite<Endian> for $typ {
-<<<<<<< HEAD
             fn write(
                 &self,
                 output: &mut BitVec<Msb0, u8>,
                 endian: Endian,
             ) -> Result<(), DekuError> {
-                let input = if endian.is_le() {
-                    self.to_le_bytes()
-                } else {
-                    self.to_be_bytes()
-=======
-            fn write(&self, endian: Endian) -> Result<BitVec<Msb0, u8>, DekuError> {
                 let input = match endian {
                     Endian::Little => self.to_le_bytes(),
                     Endian::Big => self.to_be_bytes(),
->>>>>>> f9e86418
                 };
                 output.extend_from_bitslice(input.view_bits());
                 Ok(())
